%@doc A BSON document is a JSON-like object with a standard binary encoding defined at bsonspec.org. This implements version 1.0 of that spec.
-module(bson).

-export_type([maybe/1]).
-export_type([document/0, label/0, value/0]).
-export_type([arr/0]).
-export_type([bin/0, bfunction/0, uuid/0, md5/0, userdefined/0]).
-export_type([mongostamp/0, minmaxkey/0]).
-export_type([utf8/0, regex/0, unixtime/0]).
-export_type([javascript/0]).
-export_type([objectid/0, unixsecs/0]).

-export([lookup/2, lookup/3, at/2, include/2, exclude/2, update/3, merge/2, append/2]).
-export([doc_foldl/3, doc_foldr/3, fields/1, document/1]).
-export([utf8/1, str/1]).
-export([timenow/0, ms_precision/1, secs_to_unixtime/1, unixtime_to_secs/1]).
-export([objectid/3, objectid_time/1]).
-export([map_to_bson/1, proplist_to_bson/1]).

-type maybe(A) :: {A} | {}.

% Document %

-type document() :: tuple(). % {label(), value(), label(), value(), ...}.
% Conceptually a document is a list of label-value pairs (associative array, dictionary, record). However, for read/write-ability, it is implemented as a flat tuple, ie. the list becomes a tuple and the pair braces are elided, so you just have alternating labels and values where each value is associated with the previous label.
% To distinguish a tagged value such as {uuid, _} (see value() type below) from a document with field name 'uuid' we made sure all valid tagged value types have an odd number of elements (documents have even number of elements). So actually only {bin, uuid, _} is a valid value, {uuid, _} is a document.

-type label() :: binary().

-spec doc_foldl(fun ((label(), value(), A) -> A), A, document()) -> A.
%@doc Reduce document by applying given function to each field with result of previous field's application, starting with given initial result.
doc_foldl(Fun, Acc, Doc) -> doc_foldlN(Fun, Acc, Doc, 0, tuple_size(Doc) div 2).

-spec doc_foldlN(fun ((label(), value(), A) -> A), A, document(), integer(), integer()) -> A.
%@doc Fold over fields from first index (inclusive) to second index (exclusive), zero-based index.
doc_foldlN(_, Acc, _, High, High) -> Acc;
doc_foldlN(Fun, Acc, Doc, Low, High) ->
  Acc1 = Fun(element(Low * 2 + 1, Doc), element(Low * 2 + 2, Doc), Acc),
  doc_foldlN(Fun, Acc1, Doc, Low + 1, High).

-spec doc_foldr(fun ((label(), value(), A) -> A), A, document()) -> A.
%@doc Same as doc_foldl/3 except apply fields in reverse order
doc_foldr(Fun, Acc, Doc) -> doc_foldrN(Fun, Acc, Doc, 0, tuple_size(Doc) div 2).

-spec doc_foldrN(fun ((label(), value(), A) -> A), A, document(), integer(), integer()) -> A.
%@doc Fold over fields from second index (exclusive) to first index (inclusive), zero-based index.
doc_foldrN(_, Acc, _, Low, Low) -> Acc;
doc_foldrN(Fun, Acc, Doc, Low, High) ->
  Acc1 = Fun(element(High * 2 - 1, Doc), element(High * 2, Doc), Acc),
  doc_foldrN(Fun, Acc1, Doc, Low, High - 1).

-spec fields(document()) -> [{label(), value()}].
%@doc Convert document to a list of all its fields
fields(Doc) -> doc_foldr(fun(Label, Value, List) -> [{Label, Value} | List] end, [], Doc).

-spec document([{label(), value()}]) -> document().
%@doc Convert list of fields to a document
document(Fields) -> list_to_tuple(flatten(Fields)).

-spec flatten([{label(), value()}]) -> [label() | value()].
%@doc Flatten list by removing tuple constructors
flatten([]) -> [];
flatten([{Label, Value} | Fields]) -> [Label, Value | flatten(Fields)].

-spec lookup(label(), document()) -> maybe (value()).
%@doc Value of field in document if there
lookup(Label, Doc) when is_atom(Label) -> lookup(atom_to_binary(Label, utf8), Doc);
lookup(Label, Doc) ->
  Parts = binary:split(Label, <<".">>, []),
  case length(Parts) of
    1 ->
      case find(hd(Parts), Doc) of
        {Index} -> {element(Index * 2 + 2, Doc)};
        {} -> {} end;
    _ ->
      case find(hd(Parts), Doc) of
        {Index} -> lookup(hd(tl(Parts)), element(Index * 2 + 2, Doc));
        {} -> {} end
  end.

-spec lookup(label(), document(), value()) -> value().
%@doc Value of field in document if there or default
lookup(Label, Doc, Default) when is_atom(Label) ->
  lookup(atom_to_binary(Label, utf8), Doc, Default);
lookup(Label, Doc, Default) ->
  Parts = binary:split(Label, <<".">>, []),
  case length(Parts) of
    1 ->
      case find(hd(Parts), Doc) of
        {Index} -> element(Index * 2 + 2, Doc);
        {} -> Default end;
    _ ->
<<<<<<< HEAD
      case find(list_to_atom(hd(Parts)), Doc) of
        {Index} -> lookup(list_to_atom(string:join(tl(Parts), ".")), element(Index * 2 + 2, Doc), Default);
=======
      case find(hd(Parts), Doc) of
        {Index} -> lookup(hd(tl(Parts)), element(Index * 2 + 2, Doc));
>>>>>>> ec95adb8
        {} -> Default end
  end.

-spec find(label(), document()) -> maybe (integer()).
%@doc Index of field in document if there
find(Label, Doc) -> findN(Label, Doc, 0, tuple_size(Doc) div 2).

-spec findN(label(), document(), integer(), integer()) -> maybe (integer()).
%@doc Find field index in document from first index (inclusive) to second index (exclusive).
findN(_Label, _Doc, High, High) -> {};
findN(Label, Doc, Low, High) ->
  case element(Low * 2 + 1, Doc) of
    Label -> {Low};
    AtomKey when is_atom(AtomKey) ->
      case atom_to_binary(AtomKey, utf8) =:= Label of
         true -> {Low};
         false -> findN(Label, Doc, Low + 1, High)
      end;
    _ -> findN(Label, Doc, Low + 1, High)
  end.

-spec at(label(), document()) -> value().
%@doc Value of field in document, error if missing
at(Label, Document) when is_atom(Label) ->
  at(atom_to_binary(Label, utf8), Document);
at(Label, Document) ->
  case lookup(Label, Document) of
    {} -> null;
    {Value} -> Value
  end.

-spec include([label()], document()) -> document().
%@doc Project given fields of document
include(Labels, Document) ->
  Fun = fun(Label, Doc) -> case lookup(Label, Document) of
                             {Value} -> [Label, Value | Doc];
                             {} -> Doc end end,
  list_to_tuple(lists:foldr(Fun, [], Labels)).

-spec exclude([label()], document()) -> document().
%@doc Remove given fields from document
exclude(Labels, Document) ->
  Fun = fun(Label, Value, Doc) -> case lists:member(Label, Labels) of
                                    false -> [Label, Value | Doc];
                                    true -> Doc end end,
  list_to_tuple(doc_foldr(Fun, [], Document)).

-spec update(label(), value(), document()) -> document().
%@doc Replace field with new value, adding to end if new
update(Label, Value, Document) when is_atom(Label) ->
  update(atom_to_binary(Label, utf8), Value, Document);
update(Label, Value, Document) ->
  Parts = binary:split(Label, <<".">>, []),
  case length(Parts) of
    1 ->
      case find(hd(Parts), Document) of
        {Index} -> setelement(Index * 2 + 2, Document, Value);
        {} ->
          Doc = erlang:append_element(Document, Label),
          erlang:append_element(Doc, Value) end;
    _ ->
      case find(hd(Parts), Document) of
        {Index} ->
          setelement(Index * 2 + 2, Document, update(hd(tl(Parts)), Value, element(Index * 2 + 2, Document)));
        {} -> Doc = erlang:append_element(Document, hd(Parts)),
          erlang:append_element(Doc, update(hd(tl(Parts)), Value, {})) end
  end.


-spec merge(document(), document()) -> document().
%@doc First doc overrides second with new fields added at end of second doc
merge(UpDoc, BaseDoc) ->
  Fun = fun(Label, Value, Doc) -> update(Label, Value, Doc) end,
  doc_foldl(Fun, BaseDoc, UpDoc).

-spec append(document(), document()) -> document().
%@doc Append two documents together
append(Doc1, Doc2) -> list_to_tuple(tuple_to_list(Doc1) ++ tuple_to_list(Doc2)).

% Value %

-type value() ::
float() |
utf8() |
document() |
arr() |
bin() |
bfunction() |
uuid() |
md5() |
userdefined() |
objectid() |
boolean() |
unixtime() |
null |
regex() |
javascript() |
atom() |
integer() |
mongostamp() |
minmaxkey().

% Note, No value() can be a tuple with even number of elements because then it would be ambiguous with document(). Therefore all tagged values defined below have odd number of elements.

% Array %

-type arr() :: [value()].
% Caution, a string() will be interpreted as an array of integers. You must supply strings as utf8 binary, see below.

% String %

-type utf8() :: unicode:unicode_binary().
% binary() representing a string of characters encoded with UTF-8.
% An Erlang string() is a list of unicode characters (codepoints), but this list must be converted to utf-8 binary for use in Bson.
%% Call utf8/1 to do this, or encode pure ascii literals directly as `<<"abc">>' and non-pure ascii literals as `<<"a�c"/utf8>>'.

-spec utf8(unicode:chardata()) -> utf8().
%@doc Convert string to utf8 binary. string() is a subtype of unicode:chardata().
utf8(CharData) -> case unicode:characters_to_binary(CharData) of
                    {error, _Bin, _Rest} -> erlang:error(unicode_error, [CharData]);
                    {incomplete, _Bin, _Rest} -> erlang:error(unicode_incomplete, [CharData]);
                    Bin -> Bin end.

-spec str(unicode:chardata()) -> string().
%@doc Convert utf8 binary to string. utf8() is a subtype of unicode:chardata().
str(CharData) -> case unicode:characters_to_list(CharData) of
                   {error, _Bin, _Rest} -> erlang:error(unicode_error, [CharData]);
                   {incomplete, _Bin, _Rest} -> erlang:error(unicode_incomplete, [CharData]);
                   Str -> Str end.

% Binary %

-type bin() :: {bin, bin, binary()}.
-type bfunction() :: {bin, function, binary()}.
-type uuid() :: {bin, uuid, binary()}.
-type md5() :: {bin, md5, binary()}.
-type userdefined() :: {bin, userdefined, binary()}.

% Special %

-type mongostamp() :: {mongostamp, integer(), integer()}.
% 4-byte increment, 4-byte timestamp. 0 timestamp has special semantics
-type minmaxkey() :: 'MIN_KEY' | 'MAX_KEY'.
% Special values that compare lower/higher than all other bson values

% Regex %

-type regex() :: {regex, utf8(), utf8()}.  % pattern and options

% Datetime %

-type unixtime() :: {integer(), integer(), integer()}. % {MegaSecs, Secs, MicroSecs}
% Unix time in Erlang now/os:timstamp format, but only to millisecond precision when serialized.

-spec timenow() -> unixtime(). % IO
% Current unixtime to millisecond precision, ie. MicroSecs is always a multiple of 1000.
timenow() -> ms_precision(os:timestamp()).

-spec ms_precision(unixtime()) -> unixtime().
%@doc Truncate microsecs to millisecs since bson drops microsecs anyway, so time will be equal before and after serialization.
ms_precision({MegaSecs, Secs, MicroSecs}) ->
  {MegaSecs, Secs, MicroSecs div 1000 * 1000}.

-type unixsecs() :: integer(). % Unix Time in seconds

-spec secs_to_unixtime(unixsecs()) -> unixtime().
secs_to_unixtime(UnixSecs) -> {UnixSecs div 1000000, UnixSecs rem 1000000, 0}.

-spec unixtime_to_secs(unixtime()) -> unixsecs().
unixtime_to_secs({MegaSecs, Secs, _}) -> MegaSecs * 1000000 + Secs.

% Javascript %

-type javascript() :: {javascript, document(), utf8()}.  % scope and code

% ObjectId %

-type objectid() :: {<<_:96>>}.
% `<<UnixTimeSecs:32/big, MachineId:24/big, ProcessId:16/big, Count:24/big>>'

-spec objectid(unixsecs(), <<_:40>>, integer()) -> objectid().
objectid(UnixSecs, MachineAndProcId, Count) ->
  {<<UnixSecs:32/big, MachineAndProcId:5/binary, Count:24/big>>}.

-spec objectid_time(objectid()) -> unixtime().
%@doc Time when object id was generated
objectid_time({<<UnixSecs:32/big, _:64>>}) -> secs_to_unixtime(UnixSecs).

map_to_bson(Map) ->
  proplist_to_bson(maps:to_list(Map)).

-spec proplist_to_bson(proplists:proplist()) -> document().
proplist_to_bson(Proplist) ->
  L = lists:foldr(fun({A, B}, Acc) -> [A | [B | Acc]] end, [], Proplist),
  list_to_tuple(L).<|MERGE_RESOLUTION|>--- conflicted
+++ resolved
@@ -90,13 +90,8 @@
         {Index} -> element(Index * 2 + 2, Doc);
         {} -> Default end;
     _ ->
-<<<<<<< HEAD
-      case find(list_to_atom(hd(Parts)), Doc) of
-        {Index} -> lookup(list_to_atom(string:join(tl(Parts), ".")), element(Index * 2 + 2, Doc), Default);
-=======
-      case find(hd(Parts), Doc) of
-        {Index} -> lookup(hd(tl(Parts)), element(Index * 2 + 2, Doc));
->>>>>>> ec95adb8
+      case find(hd(Parts), Doc) of
+        {Index} -> lookup(hd(tl(Parts)), element(Index * 2 + 2, Doc), Default);
         {} -> Default end
   end.
 
